--- conflicted
+++ resolved
@@ -1,17 +1,24 @@
 'use strict';
 
-<<<<<<< HEAD
-var app = angular.module('mystery', ['ngAnimate', 'ngCookies', 'ngResource', 'ngRoute', 'ui.bootstrap', 'ui.route', 'mystery.system', 'mystery.index', 'mystery.blocks', 'mystery.transactions', 'monospaced.qrcode', 'mystery.address']);
-=======
-angular.module('mystery', ['ngCookies', 'ngResource', 'ngRoute', 'ui.bootstrap', 'ui.route', 'mystery.system', 'mystery.index', 'mystery.blocks', 'mystery.transactions', 'monospaced.qrcode', 'mystery.address', 'mystery.search']);
->>>>>>> 3da22545
+var app = angular.module('mystery',
+    ['ngAnimate',
+    'ngCookies',
+    'ngResource',
+    'ngRoute',
+    'ui.bootstrap',
+    'ui.route',
+    'mystery.system',
+    'mystery.index',
+    'mystery.blocks',
+    'mystery.transactions',
+    'monospaced.qrcode',
+    'mystery.address',
+    'mystery.search'
+]);
 
 angular.module('mystery.system', []);
 angular.module('mystery.index', []);
 angular.module('mystery.blocks', []);
 angular.module('mystery.transactions', []);
 angular.module('mystery.address', []);
-<<<<<<< HEAD
-=======
-angular.module('mystery.search', []);
->>>>>>> 3da22545
+angular.module('mystery.search', []);