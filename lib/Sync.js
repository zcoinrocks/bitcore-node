'use strict';

require('classtool');


function spec() {
  var mongoose        = require('mongoose');
  var util            = require('util');
  var RpcClient       = require('bitcore/RpcClient').class();
  var networks        = require('bitcore/networks');
  var async           = require('async');
  var config          = require('../config/config');
  var Block           = require('../app/models/Block');
  var Transaction     = require('../app/models/Transaction');
  var TransactionItem = require('../app/models/TransactionItem');
  var sockets         = require('../app/views/sockets/main.js');

  function Sync(config) {
    this.tx_count   =0;
    this.network = config.networkName === 'testnet' ? networks.testnet: networks.livenet;
  }

  var progress_bar = function(string, current, total) {
    console.log(util.format('\t%s %d/%d [%d%%]', string, current, total, parseInt(100 * current / total)));
  };

  Sync.prototype.getNextBlock = function(blockHash, cb) {
    var that = this;
    if (!blockHash) {
      return cb();
    }
    this.rpc.getBlock(blockHash, function(err, blockInfo) {
      if (err) return cb(err);
      if (blockInfo.result.height % 1000 === 0) {
        var h = blockInfo.result.height,
        d = blockInfo.result.confirmations;
        progress_bar(util.format('Height [txs:%d]',that.tx_count), h, h + d);
      }

      that.storeBlock(blockInfo.result, function(err, existed) {
          
        if (!err) {
          var txs = blockInfo.result.tx;
          that.storeTxs(txs, function(err) {
            if (!err) 
              return that.getNextBlock(blockInfo.result.nextblockhash, cb);
          });
        }
        else {
          if (err.toString().match(/E11000/)) 
            return that.getNextBlock(blockInfo.result.nextblockhash, cb);
          else 
            return cb(err);
        }
      });
    });
  };

  Sync.prototype.storeBlock = function(block, cb) {
    Block.create(block, cb);
  };

  Sync.prototype.storeTxs = function(txids, cb) {
    var that=this;
    Transaction.createFromArray(txids, function(err, inserted_txs) {
      if (err) return cb(err);

      async.each(inserted_txs, function(new_tx, next) {
        var txid = new_tx.txid;

        sockets.broadcast_tx(new_tx);
        // This will trigger an RPC call
        Transaction.explodeTransactionItems( txid, function(err) {
          that.tx_count++;
          next(err);
        });
      },
      function(err) {
        return cb();
      });
    });
  };

  Sync.prototype.syncBlocks = function( cb) {
    var that = this;
    var genesisHash = this.network.genesisBlock.hash.reverse().toString('hex');

    console.log('Syncing Blocks... ' );

    Block.findOne(
    { 'fromP2P':{$in:[null, false]} },
    {},
    {
      sort: {
        'time': - 1
      }
    },
    function(err, block) {
      if (err) return cb(err);

      var nextHash = block && block.hash ? block.hash: genesisHash;

      console.log('\tStarting at hash: ' + nextHash);
      return that.getNextBlock(nextHash, cb);
    });
  };

  // This is not currently used. Transactions are represented by txid only
  // in mongodb
  Sync.prototype.syncTXs = function(cb) {

    var that = this;

    console.log('Syncing TXs...');

    Transaction.find({
      blockhash: null
    },
    function(err, txs) {
      if (err) return cb(err);

      var read = 0;
      var pull = 0;
      var write = 0;
      var total = txs.length;
      console.log('\tneed to pull %d txs', total);

      if (!total) return cb();

      async.each(txs, function(tx, next) {
        if (!tx.txid) {
          console.log('NO TXID skipping...', tx);
          return next();
        }

        if (read++ % 1000 === 0) progress_bar('read', read, total);

        that.rpc.getRawTransaction(tx.txid, 1, function(err, txInfo) {

          if (pull++ % 1000 === 0) progress_bar('\tpull', pull, total);

          if (!err && txInfo) {
            Transaction.update({
              txid: tx.txid
            },
            txInfo.result, function(err) {
              if (err) return next(err);

              if (write++ % 1000 === 0) progress_bar('\t\twrite', write, total);

              return next();
            });
          }
          else return next();
        });
      },
      function(err) {
        if (err) return cb(err);
        return cb(err);
      });
    });
  };


  // Not used
  Sync.prototype.processTXs = function(reindex, cb) {

    var that = this;

    console.log('Syncing TXs...');

    var filter = reindex ? {} : { processed: false } ;

    Transaction.find(filter, function(err, txs) {
      if (err) return cb(err);

      var read = 0,
        pull   = 0,
        proc   = 0,
        total  = txs.length;

      console.log('\tneed to pull %d txs', total);

      if (!total) return cb();

      async.each(txs, function(tx, next) {
          if (read++ % 1000 === 0) progress_bar('read', read, total);

          if (!tx.txid) {
            console.log('NO TXID skipping...', tx);
            return next();
          }

          // This will trigger an RPC call
          Transaction.explodeTransactionItems( tx.txid, function(err) {
            if (proc++ % 1000 === 0) progress_bar('\tproc', pull, total);
            next(err);
          });
        },
        cb);
    });
  };

  Sync.prototype.init = function(opts) {
    this.rpc = new RpcClient(config.bitcoind);


    if (!(opts && opts.skip_db_connection)) {
      mongoose.connect(config.db, {server: {auto_reconnect: true}} );
    }
<<<<<<< HEAD
    this.opts = opts;
=======

>>>>>>> d816447f
    this.db = mongoose.connection;

    this.db.on('error', function(err) {
        console.log('connection error:' + err);
        moogose.disconnect();
    });

    this.db.on('disconnect', function(err) {
        console.log('disconnect:' + err);
        mongoose.connect(config.db, {server: {auto_reconnect: true}} );
    });


  };

  Sync.prototype.import_history = function(opts, next) {

    var that = this;

    var retry_attemps = 100;
    var retry_secs    = 2;

    this.db.once('open', function() {
      async.series([
      function(cb) {
        if (opts.destroy) {
          console.log('Deleting Blocks...');
          that.db.collections.blocks.drop(cb);
        } else {
          cb();
        }
      },
      function(cb) {
        if (opts.destroy) {
          console.log('Deleting TXs...');
          that.db.collections.transactions.drop(cb);
        } else {
          cb();
        }
      },
      function(cb) {
        if (opts.destroy) {
          console.log('Deleting TXItems...');
          that.db.collections.transactionitems.drop(cb);
        } else {
          cb();
        }
      },
 
      function(cb) {
        function sync() {
          that.syncBlocks( function(err) {


            if (err && err.message.match(/ECONNREFUSED/) && retry_attemps--){
              setTimeout(function() {
                console.log("Retrying in %d secs ", retry_secs);
                sync();
              }, retry_secs * 1000);
            }
            else  
              return next(err); 
          });
        }

        if (!opts.skip_blocks) {
          sync();
        }
      },
/* Exploding happens on block insertion
      function(cb) {
        if (! opts.skip_txs) {
          that.processTXs(opts.reindex, cb);
        }
        else {
          return cb();
        }
      }
*/
/* We dont sync any contents from TXs, only their IDs are stored 
      function(cb) {
        if (! opts.skip_txs) {
          that.syncTXs(opts.reindex, cb);
        }
        else {
          return cb();
        }
      }
*/
      ], function(err) {
          return next(err);
      });
    });
  };

  Sync.prototype.close = function() {
    console.log("closing connection");
    this.db.close();
  };
  return Sync;
}
module.defineClass(spec);
<|MERGE_RESOLUTION|>--- conflicted
+++ resolved
@@ -64,11 +64,12 @@
     var that=this;
     Transaction.createFromArray(txids, function(err, inserted_txs) {
       if (err) return cb(err);
-
       async.each(inserted_txs, function(new_tx, next) {
         var txid = new_tx.txid;
 
-        sockets.broadcast_tx(new_tx);
+        if (that.opts.broadcast_txs) {
+          sockets.broadcast_tx(new_tx);
+        }
         // This will trigger an RPC call
         Transaction.explodeTransactionItems( txid, function(err) {
           that.tx_count++;
@@ -208,11 +209,7 @@
     if (!(opts && opts.skip_db_connection)) {
       mongoose.connect(config.db, {server: {auto_reconnect: true}} );
     }
-<<<<<<< HEAD
     this.opts = opts;
-=======
-
->>>>>>> d816447f
     this.db = mongoose.connection;
 
     this.db.on('error', function(err) {
