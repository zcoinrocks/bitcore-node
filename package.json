--- conflicted
+++ resolved
@@ -1,5 +1,4 @@
 {
-<<<<<<< HEAD
   "name": "mystery",
   "version": "0.0.1",
   "private": true,
@@ -37,44 +36,7 @@
     "jade": "~1.0.2",
     "mongoose": "~3.8.3",
     "lodash": "~2.4.1",
-    "bower": "~1.2.8"
+    "bower": "~1.2.8",
+    "bitcore": "*"
   }
-=======
-    "name": "mystery",
-    "version": "0.0.1",
-    "private": true,
-    "author": {
-        "name": "Ryan X Charles",
-        "email": "ryan@bitpay.com"
-    },
-    "repository": "git://github.com/bitpay/mystery.git",
-    "contributors": [{
-            "name": "Matias Alejo Garcia",
-            "email": "ematiu@gmail.com"
-    }],
-    "bugs": {
-        "url": "https://github.com/bitpay/mystery/issues"
-    },
-    "homepage": "https://github.com/bitpay/mystery",
-    "license": "MIT",
-    "keywords": [
-        "mystery",
-        "secret",
-        "enigma",
-        "riddle",
-        "mystification",
-        "puzzle",
-        "conundrum"
-    ],
-    "engines": {
-        "node": "*"
-    },
-    "dependencies": {
-        "express": "~3.4.7",
-        "jade": "~1.0.2",
-        "mongoose": "~3.8.3",
-        "lodash": "~2.4.1",
-        "bitcore": "*"
-    }
->>>>>>> 5a6979a9
 }